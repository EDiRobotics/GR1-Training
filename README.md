--- conflicted
+++ resolved
@@ -1,8 +1,5 @@
 # GR1-Training
-<<<<<<< HEAD
-=======
-Reproduced training script for GR-1: "Unleashing Large-Scale Video Generative Pre-training for Visual Robot Manipulation". It's current SOTA in [CALVIN Manipulation Benchmark](http://calvin.cs.uni-freiburg.de/) without using depth information.
->>>>>>> 1b57a54e
+
 
 ![](README_md_files/aeb5db90-1cef-11ef-b8f1-596730d257b3.jpeg?v=1&type=image)
 
@@ -33,12 +30,6 @@
 
 [2024.5.16] Initial data, checkpoint, training & evaluation code released.
 
-Star and cite this repo (and of course the original implementation) if you find it is helpful!
-
-## News
-[In progress] Try the official padding instead of RandomResizedCrop
-
-[2024.5.16] Initial data, checkpoint, training & evaluation code released.
 
 ## Installation
 
@@ -84,34 +75,22 @@
 chmod a+x hfd.sh
 ./hfd.sh StarCycle/calvin_lmdb --dataset --tool aria2c -x 4
 ```
-<<<<<<< HEAD
 ## Config HuggingFace Accelerate & Setup CALVIN Simulation
 
-Please use this command and follow its instructions depending on the GPU(s) you have
+To config accelerate, run this command and follow its guidance:
 ```
 accelerate config
 ```
-To set up CALVIN:
-```
-export CALVIN_ROOT=<path to the calvin repo>
-```
-If you do not want to run CALVIN evaluation during training, set this in `configs.json`:
-```
-"evaluate_during_training": false,
+
+To setup CALVIN, use
+```
+export CALVIN_ROOT=<path to calvin folder>
 ```
 
 ## Prepare Weights
 You need to download the weights of the ViT visual encoder. The weights of ViT is [here](https://dl.fbaipublicfiles.com/mae/pretrain/mae_pretrain_vit_base.pth). The model will also automatically download weights of CLIP when loading it.
 
 For weights of policy, you can use the [Bytedance's weights for CALVIN's ABC->D](https://lf-robot-opensource.bytetos.com/obj/lab-robot-public/gr1_code_release/snapshot_ABC.pt) or my weights. My weights (chunk size==1 or 10) are within the HuggingFace dataset mentioned above.
-=======
-## Start Training & Evaluation
-**The configuration parameters are saved in `config.json`**
-
-You need to download the [weights](https://dl.fbaipublicfiles.com/mae/pretrain/mae_pretrain_vit_base.pth) of the ViT visual encoder to the GR1-Training folder.
-
-You can train from scratch or from a pretrained policy weight. The official weight is [here](https://dl.fbaipublicfiles.com/mae/pretrain/mae_pretrain_vit_base.pth), but directly finetuning this may need several epochs to recover the original performance (I try to mimic their training pipeline, but my implementation is still not the same). To use their weight, you need to slightly modify the checkpoint loading code in `Main.py`.
->>>>>>> 1b57a54e
 
 If you choose to use Bytedance's weights, please set the followings in `configs.json`. My implementation is always compatible with Bytedance's weights no matter what chunk size you choose.
 ```
@@ -156,14 +135,13 @@
 ```
 If `"evaluate_during_training": true` in `configs.json`, then it will evaluate the policy after every epoch of training.
 
-<<<<<<< HEAD
 ## GR-Chunk Method
 
 Let's assume `sequence_len==4`, `chunk_size==3`, `test_chunk_size==2` and the currect timestep is 4, the input and output of the original GR1 is simply (s1, s2, s3, s4) and (a1, a2, a3, a4), respectively. In the environment, we take the predicted action a4.
 
 By contrast, the output in GR-Chunk is ((a1, a2, a3), (a2, a3, a4), (a3, a4, a5), (a4, a5, a6)). In the environment, we take the predicted action a4 and a5 in consecutive timesteps, and then run the policy to predict future actions again. 
 
-Similar approach is taken in  Meta's recent [4-token prediction LLM](https://arxiv.org/pdf/2404.19737), Tony Zhao's [ACT/Aloha](https://github.com/tonyzhaozh/act), Cheng Chi's [Diffusion Policy](https://github.com/real-stanford/diffusion_policy), and [Octo](https://github.com/octo-models/octo).
+Similar approach is taken in  Meta's recent [4-token prediction LLM](https://arxiv.org/pdf/2404.19737), [ACT/Aloha](https://github.com/tonyzhaozh/act) of @[tonyzhaozh](https://github.com/tonyzhaozh/act/commits?author=tonyzhaozh), [Diffusion Policy](https://github.com/real-stanford/diffusion_policy) of @[cheng-chi](https://github.com/real-stanford/diffusion_policy/commits?author=cheng-chi), and [Octo](https://github.com/octo-models/octo).
 
 In my experiment, temporal ensembling of ACT does not improve the success rate.  Octo has similar conclusion. As reported by @[tonyzhaozh](https://github.com/tonyzhaozh/act/commits?author=tonyzhaozh), temporal ensembling seems to work better with small data.
 
@@ -175,6 +153,8 @@
 | chunk_size=10, test_chunk_size=1 | 3.556 |
 | chunk_size=10, test_chunk_size=2 | in testing |
 
+## Detailed Analysis of the Original Network and API
+Please refer to this [issue](https://github.com/bytedance/GR-1/issues/4).
 
 ## Training Curves
 
@@ -183,13 +163,6 @@
 I do not evaluate the policy during training because the server I use now does not have Nvidia EGL support.
 
 First finetune it with `chunk_size==1` (8*4090 GPU, batch size per GPU 22, gradient accumulation step 3):
-=======
-## Detailed Analysis of the Network and API
-Please refer to this [issue](https://github.com/bytedance/GR-1/issues/4)
-
-## Multi-GPU Training & Evaluation
-The code here is simplified and easy to adapt to any training pipeline. A more efficient multi-GPU training & evaluation code is available by contacting zhuohengli@foxmail.com.
->>>>>>> 1b57a54e
 
 Static camera reconstruction loss
 ![](README_md_files/5fcbb420-1cf7-11ef-b8f1-596730d257b3.jpeg?v=1&type=image)
@@ -228,26 +201,19 @@
 - When I measure the success rate of the Bytedance's weight, I get an average length of 3.25 instead of 3.06 in their original paper. Perhaps they did not fix this [issue](https://github.com/mees/calvin/issues/32#issuecomment-1363352121) in CALVIN benchmark, while 3D Diffuser Actor fixed it
 
 ## Acknowledgement
-<<<<<<< HEAD
 Great thanks to [@bdrhtw](https://github.com/bdrhtw) to make it open-source! 
 
 ## Feel Free to Contact Me!
-=======
-Great thanks to [@bdrhtw](https://github.com/bdrhtw) to make it open-source!
-
-## Contact Me
->>>>>>> 1b57a54e
+
+
 Email: zhuohengli@foxmail.com
 
 Find Zhuoheng Li in HuggiingFace LeRobot server: [![Discord](https://dcbadge.vercel.app/api/server/C5P34WJ68S?style=flat)](https://discord.gg/s3KuuzsPFb)
 (try to merge this repo to LeRobot)
 
-Wechat group for GR1 reproduction: 
-
-<<<<<<< HEAD
+Wechat group: 
+
 ![![](README_md_files/a80578a0-1cf9-11ef-b8f1-596730d257b3.jpeg?v=1&type=image)](README_md_files/c070ff40-1cf9-11ef-b8f1-596730d257b3.jpeg?v=1&type=image)
-=======
-![图片](https://github.com/EDiRobotics/GR1-Training/assets/33491471/3c03f32a-d6f3-4990-b2a3-45fe1ab09bb9)
->>>>>>> 1b57a54e
+
 
 Or feel free to open an issue here.